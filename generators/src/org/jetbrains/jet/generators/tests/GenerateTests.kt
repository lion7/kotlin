/*
 * Copyright 2010-2014 JetBrains s.r.o.
 *
 * Licensed under the Apache License, Version 2.0 (the "License");
 * you may not use this file except in compliance with the License.
 * You may obtain a copy of the License at
 *
 * http://www.apache.org/licenses/LICENSE-2.0
 *
 * Unless required by applicable law or agreed to in writing, software
 * distributed under the License is distributed on an "AS IS" BASIS,
 * WITHOUT WARRANTIES OR CONDITIONS OF ANY KIND, either express or implied.
 * See the License for the specific language governing permissions and
 * limitations under the License.
 */

package org.jetbrains.jet.generators.tests

import org.jetbrains.jet.generators.tests.generator.TestGenerator
import org.jetbrains.jet.generators.tests.generator.TestGenerator.TargetBackend
import java.util.ArrayList
import org.jetbrains.jet.generators.tests.generator.SimpleTestClassModel
import java.io.File
import java.util.regex.Pattern
import junit.framework.TestCase
import org.jetbrains.jet.checkers.AbstractJetDiagnosticsTest
import org.jetbrains.jet.resolve.AbstractResolveTest
import org.jetbrains.jet.parsing.AbstractJetParsingTest
import org.jetbrains.jet.codegen.generated.AbstractBlackBoxCodegenTest
import org.jetbrains.jet.codegen.AbstractBytecodeTextTest
import org.jetbrains.jet.codegen.AbstractTopLevelMembersInvocationTest
import org.jetbrains.jet.codegen.AbstractCheckLocalVariablesTableTest
import org.jetbrains.jet.codegen.flags.AbstractWriteFlagsTest
import org.jetbrains.jet.codegen.defaultConstructor.AbstractDefaultArgumentsReflectionTest
import org.jetbrains.jet.jvm.compiler.AbstractLoadJavaTest
import org.jetbrains.jet.jvm.compiler.AbstractCompileJavaAgainstKotlinTest
import org.jetbrains.jet.jvm.compiler.AbstractCompileKotlinAgainstKotlinTest
import org.jetbrains.jet.lang.resolve.lazy.AbstractLazyResolveDescriptorRendererTest
import org.jetbrains.jet.lang.resolve.lazy.AbstractLazyResolveTest
import org.jetbrains.jet.lang.resolve.lazy.AbstractLazyResolveRecursiveComparingTest
import org.jetbrains.jet.modules.xml.AbstractModuleXmlParserTest
import org.jetbrains.jet.jvm.compiler.AbstractWriteSignatureTest
import org.jetbrains.jet.cli.AbstractKotlincExecutableTest
import org.jetbrains.jet.repl.AbstractReplInterpreterTest
import org.jetbrains.jet.cfg.AbstractControlFlowTest
import org.jetbrains.jet.checkers.AbstractJetPsiCheckerTest
import org.jetbrains.jet.checkers.AbstractJetJsCheckerTest
import org.jetbrains.jet.plugin.quickfix.AbstractQuickFixTest
import org.jetbrains.jet.completion.AbstractJSBasicCompletionTest
import org.jetbrains.jet.completion.AbstractKeywordCompletionTest
import org.jetbrains.jet.completion.AbstractJvmSmartCompletionTest
import org.jetbrains.jet.completion.AbstractJvmBasicCompletionTest
import org.jetbrains.jet.completion.AbstractJvmWithLibBasicCompletionTest
import org.jetbrains.jet.plugin.navigation.AbstractGotoSuperTest
import org.jetbrains.jet.plugin.quickfix.AbstractQuickFixMultiFileTest
import org.jetbrains.jet.plugin.highlighter.AbstractHighlightingTest
import org.jetbrains.jet.plugin.folding.AbstractKotlinFoldingTest
import org.jetbrains.jet.plugin.codeInsight.surroundWith.AbstractSurroundWithTest
import org.jetbrains.jet.plugin.intentions.AbstractIntentionTest
import org.jetbrains.jet.plugin.AbstractSmartSelectionTest
import org.jetbrains.jet.plugin.hierarchy.AbstractHierarchyTest
import org.jetbrains.jet.plugin.codeInsight.moveUpDown.AbstractCodeMoverTest
import org.jetbrains.jet.plugin.refactoring.inline.AbstractInlineTest
import org.jetbrains.jet.plugin.codeInsight.unwrap.AbstractUnwrapRemoveTest
import org.jetbrains.jet.editor.quickDoc.AbstractJetQuickDocProviderTest
import org.jetbrains.jet.safeDelete.AbstractJetSafeDeleteTest
import org.jetbrains.jet.resolve.AbstractReferenceResolveTest
import org.jetbrains.jet.resolve.AbstractReferenceResolveWithLibTest
import org.jetbrains.jet.findUsages.AbstractJetFindUsagesTest
import org.jetbrains.jet.plugin.configuration.AbstractConfigureProjectByChangingFileTest
import org.jetbrains.jet.formatter.AbstractJetFormatterTest
import org.jetbrains.jet.plugin.highlighter.AbstractDiagnosticMessageTest
import org.jetbrains.jet.plugin.codeInsight.AbstractOutOfBlockModificationTest
import org.jetbrains.jet.completion.AbstractDataFlowValueRenderingTest
import org.jetbrains.jet.resolve.annotation.AbstractAnnotationParameterTest
import org.jetbrains.jet.evaluate.AbstractEvaluateExpressionTest
import org.jetbrains.jet.resolve.calls.AbstractResolvedCallsTest
import org.jetbrains.jet.plugin.refactoring.rename.AbstractRenameTest
import org.jetbrains.jet.generators.tests.generator.SingleClassTestModel
import org.jetbrains.jet.generators.tests.generator.TestClassModel
import org.jetbrains.jet.plugin.conversion.copy.AbstractJavaToKotlinCopyPasteConversionTest
import org.jetbrains.jet.shortenRefs.AbstractShortenRefsTest
import org.jetbrains.jet.completion.handlers.AbstractSmartCompletionHandlerTest
import org.jetbrains.jet.generators.tests.generator.TestGeneratorUtil
import org.jetbrains.jet.resolve.AbstractAdditionalLazyResolveDescriptorRendererTest
import org.jetbrains.jet.resolve.AbstractReferenceResolveInLibrarySourcesTest
import org.jetbrains.jet.resolve.constraintSystem.AbstractConstraintSystemTest
import org.jetbrains.jet.completion.AbstractCompiledKotlinInJavaCompletionTest
import org.jetbrains.jet.completion.AbstractKotlinSourceInJavaCompletionTest
import org.jetbrains.jet.checkers.AbstractJetDiagnosticsTestWithStdLib
import org.jetbrains.jet.plugin.codeInsight.AbstractInsertImportOnPasteTest
import org.jetbrains.jet.plugin.codeInsight.AbstractLineMarkersTest
import org.jetbrains.jet.resolve.AbstractReferenceToJavaWithWrongFileStructureTest
import org.jetbrains.jet.plugin.navigation.AbstractKotlinGotoTest
import org.jetbrains.jet.plugin.AbstractExpressionSelectionTest
import org.jetbrains.jet.plugin.refactoring.move.AbstractJetMoveTest
import org.jetbrains.jet.cfg.AbstractDataFlowTest
import org.jetbrains.jet.plugin.imports.AbstractOptimizeImportsTest
import org.jetbrains.jet.plugin.debugger.AbstractSmartStepIntoTest
import org.jetbrains.jet.plugin.stubs.AbstractStubBuilderTest
import org.jetbrains.jet.plugin.codeInsight.AbstractJetInspectionTest
import org.jetbrains.jet.plugin.debugger.AbstractKotlinSteppingTest
import org.jetbrains.jet.plugin.debugger.AbstractJetPositionManagerTest
import org.jetbrains.jet.completion.AbstractMultiFileJvmBasicCompletionTest
import org.jetbrains.jet.plugin.refactoring.introduce.introduceVariable.AbstractJetExtractionTest
import org.jetbrains.jet.formatter.AbstractJetTypingIndentationTestBase
import org.jetbrains.jet.plugin.debugger.evaluate.AbstractKotlinEvaluateExpressionTest
import org.jetbrains.jet.plugin.debugger.evaluate.AbstractSelectExpressionForDebuggerTest
import org.jetbrains.jet.plugin.debugger.evaluate.AbstractCodeFragmentCompletionTest
import org.jetbrains.jet.plugin.debugger.evaluate.AbstractCodeFragmentHighlightingTest
import org.jetbrains.jet.plugin.stubs.AbstractLazyResolveByStubTest
import org.jetbrains.jet.plugin.stubs.AbstractMultiFileHighlightingTest
import org.jetbrains.jet.cfg.AbstractPseudoValueTest
import org.jetbrains.jet.plugin.structureView.AbstractKotlinFileStructureTest
import org.jetbrains.jet.j2k.test.AbstractJavaToKotlinConverterSingleFileTest
import org.jetbrains.jet.jps.build.AbstractIncrementalJpsTest
import org.jetbrains.jet.asJava.AbstractKotlinLightClassTest
import org.jetbrains.jet.lang.resolve.java.AbstractJavaTypeSubstitutorTest
import org.jetbrains.jet.plugin.intentions.declarations.AbstractJoinLinesTest
import org.jetbrains.jet.codegen.AbstractScriptCodegenTest
import org.jetbrains.jet.plugin.parameterInfo.AbstractFunctionParameterInfoTest
import org.jetbrains.jet.psi.patternMatching.AbstractJetPsiUnifierTest
import org.jetbrains.jet.completion.weighers.AbstractBasicCompletionWeigherTest
import org.jetbrains.jet.completion.weighers.AbstractSmartCompletionWeigherTest
import org.jetbrains.jet.generators.tests.reservedWords.generateTestDataForReservedWords
import org.jetbrains.k2js.test.semantics.AbstractReservedWordTest
import org.jetbrains.jet.resolve.AbstractReferenceResolveInJavaTest
import org.jetbrains.k2js.test.semantics.AbstractBridgeTest
<<<<<<< HEAD
=======
import org.jetbrains.jet.j2k.test.AbstractJavaToKotlinConverterMultiFileTest
import org.jetbrains.jet.j2k.test.AbstractJavaToKotlinConverterForWebDemoTest
import org.jetbrains.jet.plugin.decompiler.textBuilder.AbstractDecompiledTextTest
>>>>>>> be5c460b

fun main(args: Array<String>) {
    System.setProperty("java.awt.headless", "true")

    testGroup("compiler/tests", "compiler/testData") {

        testClass(javaClass<AbstractJetDiagnosticsTest>()) {
            model("diagnostics/tests")
            model("diagnostics/tests/script", extension = "kts")
            model("codegen/box/functions/tailRecursion")
            model("codegen/box/functions/invoke/onObjects")
        }

        testClass(javaClass<AbstractJetDiagnosticsTestWithStdLib>()) {
            model("diagnostics/testsWithStdLib")
        }

        testClass(javaClass<AbstractResolveTest>()) {
            model("resolve", extension = "resolve")
        }

        testClass(javaClass<AbstractResolvedCallsTest>()) {
            model("resolvedCalls")
        }

        testClass(javaClass<AbstractConstraintSystemTest>()) {
            model("constraintSystem", extension = "bounds")
        }

        testClass(javaClass<AbstractJetParsingTest>()) {
            model("psi", testMethod = "doParsingTest", pattern = "^(.*)\\.kts?$")
            model("parseCodeFragment/expression", testMethod = "doExpressionCodeFragmentParsingTest", extension = "kt")
            model("parseCodeFragment/block", testMethod = "doBlockCodeFragmentParsingTest", extension = "kt")
        }

        GenerateRangesCodegenTestData.main(array<String>())

        testClass(javaClass<AbstractBlackBoxCodegenTest>()) {
            model("codegen/box")
        }

        testClass(javaClass<AbstractBlackBoxCodegenTest>(), "BlackBoxInlineCodegenTestGenerated") {
            model("codegen/boxInline", extension = "1.kt", testMethod = "doTestMultiFileWithInlineCheck")
        }

        testClass(javaClass<AbstractCompileKotlinAgainstKotlinTest>(), "CompileKotlinAgainstInlineKotlinTestGenerated") {
            model("codegen/boxInline", extension = "1.kt", testMethod = "doBoxTestWithInlineCheck")
        }

        testClass(javaClass<AbstractBlackBoxCodegenTest>(), "BlackBoxMultiFileCodegenTestGenerated") {
            model("codegen/boxMultiFile", extension = null, recursive = false, testMethod = "doTestMultiFile")
        }

        testClass(javaClass<AbstractBlackBoxCodegenTest>(), "BlackBoxAgainstJavaCodegenTestGenerated") {
            model("codegen/boxAgainstJava", testMethod = "doTestAgainstJava")
        }

        testClass(javaClass<AbstractBlackBoxCodegenTest>(), "BlackBoxWithJavaCodegenTestGenerated") {
            model("codegen/boxWithJava", testMethod = "doTestWithJava", extension = null, recursive = true, excludeParentDirs = true)
        }

        testClass(javaClass<AbstractBlackBoxCodegenTest>(), "BlackBoxWithStdlibCodegenTestGenerated") {
            model("codegen/boxWithStdlib", testMethod = "doTestWithStdlib")
        }

        testClass(javaClass<AbstractScriptCodegenTest>()) {
            model("codegen/script", extension = "kts")
        }

        testClass(javaClass<AbstractBytecodeTextTest>()) {
            model("codegen/bytecodeText")
        }

        testClass(javaClass<AbstractTopLevelMembersInvocationTest>()) {
            model("codegen/topLevelMemberInvocation", extension = null, recursive = false)
        }

        testClass(javaClass<AbstractCheckLocalVariablesTableTest>()) {
            model("checkLocalVariablesTable")
        }

        testClass(javaClass<AbstractWriteFlagsTest>()) {
            model("writeFlags")
        }

        testClass(javaClass<AbstractDefaultArgumentsReflectionTest>()) {
            model("codegen/defaultArguments/reflection")
        }

        testClass(javaClass<AbstractLoadJavaTest>()) {
            model("loadJava/compiledJava", extension = "java", testMethod = "doTestCompiledJava")
            model("loadJava/compiledJavaAndKotlin", extension = "txt", testMethod = "doTestCompiledJavaAndKotlin")
            model("loadJava/compiledJavaIncludeObjectMethods", extension = "java", testMethod = "doTestCompiledJavaIncludeObjectMethods")
            model("loadJava/compiledKotlin", testMethod = "doTestCompiledKotlin")
            model("loadJava/compiledKotlinWithStdlib", testMethod = "doTestCompiledKotlinWithStdlib")
            model("loadJava/javaAgainstKotlin", extension = "txt", testMethod = "doTestJavaAgainstKotlin")
            model("loadJava/kotlinAgainstCompiledJavaWithKotlin", extension = "kt", testMethod = "doTestKotlinAgainstCompiledJavaWithKotlin", recursive = false)
            model("loadJava/sourceJava", extension = "java", testMethod = "doTestSourceJava")
        }

        testClass(javaClass<AbstractCompileJavaAgainstKotlinTest>()) {
            model("compileJavaAgainstKotlin")
        }

        testClass(javaClass<AbstractCompileKotlinAgainstKotlinTest>()) {
            model("compileKotlinAgainstKotlin", extension = "A.kt")
        }

        testClass(javaClass<AbstractLazyResolveDescriptorRendererTest>()) {
            model("renderer")
        }

        testClass(javaClass<AbstractLazyResolveTest>()) {
            model("resolve/imports", recursive = false, extension = "resolve")
        }

        testClass(javaClass<AbstractLazyResolveRecursiveComparingTest>()) {
            model("loadJava/compiledKotlin")
            model("lazyResolve/recursiveComparator")
        }

        testClass(javaClass<AbstractModuleXmlParserTest>()) {
            model("modules.xml", extension = "xml")
        }

        testClass(javaClass<AbstractWriteSignatureTest>()) {
            model("writeSignature")
        }

        testClass(javaClass<AbstractKotlincExecutableTest>()) {
            model("cli/jvm", extension = "args", testMethod = "doJvmTest")
            model("cli/js", extension = "args", testMethod = "doJsTest")
        }

        testClass(javaClass<AbstractReplInterpreterTest>()) {
            model("repl", extension = "repl")
        }

        testClass(javaClass<AbstractControlFlowTest>()) {
            model("cfg")
        }

        testClass(javaClass<AbstractDataFlowTest>()) {
            model("cfg-variables")
        }

        testClass(javaClass<AbstractPseudoValueTest>()) {
            model("cfg")
            model("cfg-variables")
        }

        testClass(javaClass<AbstractAnnotationParameterTest>()) {
            model("resolveAnnotations/parameters")
        }

        testClass(javaClass<AbstractEvaluateExpressionTest>()) {
            model("evaluate/constant", testMethod = "doConstantTest")
            model("evaluate/isPure", testMethod = "doIsPureTest")
            model("evaluate/usesVariableAsConstant", testMethod = "doUsesVariableAsConstantTest")
        }

        testClass(javaClass<AbstractKotlinLightClassTest>()) {
            model("asJava/lightClasses")
        }
    }

    testGroup("idea/tests", "idea/testData") {

        testClass(javaClass<AbstractJavaTypeSubstitutorTest>()) {
            model("typeSubstitution", extension = "java")
        }

        testClass(javaClass<AbstractAdditionalLazyResolveDescriptorRendererTest>()) {
            model("resolve/additionalLazyResolve")
        }

        testClass(javaClass<AbstractJetPsiCheckerTest>()) {
            model("checker", recursive = false)
            model("checker/regression")
            model("checker/recovery")
            model("checker/rendering")
            model("checker/duplicateJvmSignature")
            model("checker/infos", testMethod = "doTestWithInfos")
        }

        testClass(javaClass<AbstractJetPsiUnifierTest>()) {
            model("unifier")
        }

        testClass(javaClass<AbstractCodeFragmentHighlightingTest>()) {
            model("checker/codeFragments", extension = "kt", recursive = false)
            model("checker/codeFragments/imports", testMethod = "doTestWithImport", extension = "kt")
        }

        testClass(javaClass<AbstractJetJsCheckerTest>()) {
            model("checker/js")
        }

        testClass(javaClass<AbstractQuickFixTest>()) {
            model("quickfix", pattern = "^before(\\w+)\\.kt$")
        }

        testClass(javaClass<AbstractJSBasicCompletionTest>()) {
            model("completion/basic/common")
            model("completion/basic/js")
        }

        testClass(javaClass<AbstractJvmBasicCompletionTest>()) {
            model("completion/basic/common")
            model("completion/basic/java")
        }

        testClass(javaClass<AbstractJvmSmartCompletionTest>()) {
            model("completion/smart")
        }

        testClass(javaClass<AbstractKeywordCompletionTest>()) {
            model("completion/keywords", recursive = false)
        }

        testClass(javaClass<AbstractJvmWithLibBasicCompletionTest>()) {
            model("completion/basic/custom", recursive = false)
        }

        testClass(javaClass<AbstractSmartCompletionHandlerTest>()) {
            model("completion/handlers/smart")
        }

        testClass(javaClass<AbstractCodeFragmentCompletionTest>()) {
            model("completion/basic/codeFragments", extension = "kt")
        }

        testClass(javaClass<AbstractGotoSuperTest>()) {
            model("navigation/gotoSuper", extension = "test")
        }

        testClass(javaClass<AbstractFunctionParameterInfoTest>()) {
            model("parameterInfo/functionParameterInfo")
        }

        testClass(javaClass<AbstractKotlinGotoTest>()) {
            model("navigation/gotoClass", testMethod = "doClassTest")
            model("navigation/gotoSymbol", testMethod = "doSymbolTest")
        }

        testClass(javaClass<AbstractQuickFixMultiFileTest>()) {
            model("quickfix", pattern = """^(\w+)\.before\.Main\.kt$""", testMethod = "doTestWithExtraFile")
        }

        testClass(javaClass<AbstractHighlightingTest>()) {
            model("highlighter")
        }

        testClass(javaClass<AbstractKotlinFoldingTest>()) {
            model("folding/noCollapse")
            model("folding/checkCollapse", testMethod = "doSettingsFoldingTest")
        }

        testClass(javaClass<AbstractSurroundWithTest>()) {
            model("codeInsight/surroundWith/if", testMethod = "doTestWithIfSurrounder")
            model("codeInsight/surroundWith/ifElse", testMethod = "doTestWithIfElseSurrounder")
            model("codeInsight/surroundWith/not", testMethod = "doTestWithNotSurrounder")
            model("codeInsight/surroundWith/parentheses", testMethod = "doTestWithParenthesesSurrounder")
            model("codeInsight/surroundWith/stringTemplate", testMethod = "doTestWithStringTemplateSurrounder")
            model("codeInsight/surroundWith/when", testMethod = "doTestWithWhenSurrounder")
            model("codeInsight/surroundWith/tryCatch", testMethod = "doTestWithTryCatchSurrounder")
            model("codeInsight/surroundWith/tryCatchFinally", testMethod = "doTestWithTryCatchFinallySurrounder")
            model("codeInsight/surroundWith/tryFinally", testMethod = "doTestWithTryFinallySurrounder")
            model("codeInsight/surroundWith/functionLiteral", testMethod = "doTestWithFunctionLiteralSurrounder")
        }

        testClass(javaClass<AbstractJoinLinesTest>()) {
            model("joinLines")
        }

        testClass(javaClass<AbstractIntentionTest>()) {
            model("intentions")
        }

        testClass(javaClass<AbstractJetInspectionTest>()) {
            model("intentions", pattern = "^(inspections\\.test)$", singleClass = true)
        }

        testClass(javaClass<AbstractHierarchyTest>()) {
            model("hierarchy/class/type", extension = null, recursive = false, testMethod = "doTypeClassHierarchyTest")
            model("hierarchy/class/super", extension = null, recursive = false, testMethod = "doSuperClassHierarchyTest")
            model("hierarchy/class/sub", extension = null, recursive = false, testMethod = "doSubClassHierarchyTest")
            model("hierarchy/calls/callers", extension = null, recursive = false, testMethod = "doCallerHierarchyTest")
            model("hierarchy/calls/callees", extension = null, recursive = false, testMethod = "doCalleeHierarchyTest")
            model("hierarchy/overrides", extension = null, recursive = false, testMethod = "doOverrideHierarchyTest")
        }

        testClass(javaClass<AbstractCodeMoverTest>()) {
            model("codeInsight/moveUpDown/classBodyDeclarations", testMethod = "doTestClassBodyDeclaration")
            model("codeInsight/moveUpDown/closingBraces", testMethod = "doTestExpression")
            model("codeInsight/moveUpDown/expressions", testMethod = "doTestExpression")
        }

        testClass(javaClass<AbstractInlineTest>()) {
            model("refactoring/inline")
        }

        testClass(javaClass<AbstractUnwrapRemoveTest>()) {
            model("codeInsight/unwrapAndRemove/removeExpression", testMethod = "doTestExpressionRemover")
            model("codeInsight/unwrapAndRemove/unwrapThen", testMethod = "doTestThenUnwrapper")
            model("codeInsight/unwrapAndRemove/unwrapElse", testMethod = "doTestElseUnwrapper")
            model("codeInsight/unwrapAndRemove/removeElse", testMethod = "doTestElseRemover")
            model("codeInsight/unwrapAndRemove/unwrapLoop", testMethod = "doTestLoopUnwrapper")
            model("codeInsight/unwrapAndRemove/unwrapTry", testMethod = "doTestTryUnwrapper")
            model("codeInsight/unwrapAndRemove/unwrapCatch", testMethod = "doTestCatchUnwrapper")
            model("codeInsight/unwrapAndRemove/removeCatch", testMethod = "doTestCatchRemover")
            model("codeInsight/unwrapAndRemove/unwrapFinally", testMethod = "doTestFinallyUnwrapper")
            model("codeInsight/unwrapAndRemove/removeFinally", testMethod = "doTestFinallyRemover")
            model("codeInsight/unwrapAndRemove/unwrapLambda", testMethod = "doTestLambdaUnwrapper")
        }

        testClass(javaClass<AbstractJetQuickDocProviderTest>()) {
            model("editor/quickDoc", pattern = """^([^_]+)\.[^\.]*$""")
        }

        testClass(javaClass<AbstractJetSafeDeleteTest>()) {
            model("safeDelete/deleteClass/kotlinClass", testMethod = "doClassTest")
            model("safeDelete/deleteObject/kotlinObject", testMethod = "doObjectTest")
            model("safeDelete/deleteFunction/kotlinFunction", testMethod = "doFunctionTest")
            model("safeDelete/deleteFunction/kotlinFunctionWithJava", testMethod = "doFunctionTestWithJava")
            model("safeDelete/deleteFunction/javaFunctionWithKotlin", testMethod = "doJavaMethodTest")
            model("safeDelete/deleteProperty/kotlinProperty", testMethod = "doPropertyTest")
            model("safeDelete/deleteProperty/kotlinPropertyWithJava", testMethod = "doPropertyTestWithJava")
            model("safeDelete/deleteProperty/javaPropertyWithKotlin", testMethod = "doJavaPropertyTest")
            model("safeDelete/deleteTypeParameter/kotlinTypeParameter", testMethod = "doTypeParameterTest")
            model("safeDelete/deleteTypeParameter/kotlinTypeParameterWithJava", testMethod = "doTypeParameterTestWithJava")
            model("safeDelete/deleteValueParameter/kotlinValueParameter", testMethod = "doValueParameterTest")
            model("safeDelete/deleteValueParameter/kotlinValueParameterWithJava", testMethod = "doValueParameterTestWithJava")
        }

        testClass(javaClass<AbstractReferenceResolveTest>()) {
            model("resolve/references", pattern = """^([^\.]+)\.kt$""")
        }

        testClass(javaClass<AbstractReferenceResolveInJavaTest>()) {
            model("resolve/referenceInJava", extension = "java")
        }

        testClass(javaClass<AbstractReferenceResolveWithLibTest>()) {
            model("resolve/referenceWithLib", recursive = false)
        }

        testClass(javaClass<AbstractReferenceResolveInLibrarySourcesTest>()) {
            model("resolve/referenceInLib", recursive = false)
        }

        testClass(javaClass<AbstractReferenceToJavaWithWrongFileStructureTest>()) {
            model("resolve/referenceToJavaWithWrongFileStructure", recursive = false)
        }

        testClass(javaClass<AbstractJetFindUsagesTest>()) {
            model("findUsages/kotlin", pattern = """^(.+)\.0\.kt$""")
            model("findUsages/java", pattern = """^(.+)\.0\.java$""")
        }

        testClass(javaClass<AbstractJetMoveTest>()) {
            model("refactoring/move", extension = "test", singleClass = true)
        }

        testClass(javaClass<AbstractBasicCompletionWeigherTest>()) {
            model("completion/weighers/basic", pattern = """^([^\.]+)\.kt$""")
        }
        testClass(javaClass<AbstractSmartCompletionWeigherTest>()) {
            model("completion/weighers/smart", pattern = """^([^\.]+)\.kt$""")
        }

        testClass(javaClass<AbstractConfigureProjectByChangingFileTest>()) {
            model("configuration/android-gradle", pattern = """(\w+)_before\.gradle$""", testMethod = "doTestAndroidGradle")
            model("configuration/gradle", pattern = """(\w+)_before\.gradle$""", testMethod = "doTestGradle")
            model("configuration/maven", extension = null, recursive = false, testMethod = "doTestWithMaven")
        }

        testClass(javaClass<AbstractJetFormatterTest>()) {
            model("formatter", pattern = """^([^\.]+)\.after\.kt.*$""")
            model("formatter", pattern = """^([^\.]+)\.after\.inv\.kt.*$""",
                  testMethod = "doTestInverted", testClassName = "FormatterInverted")
        }

        testClass(javaClass<AbstractJetTypingIndentationTestBase>()) {
            model("indentationOnNewline", pattern = """^([^\.]+)\.after\.kt.*$""", testMethod = "doNewlineTest",
                  testClassName = "DirectSettings")
            model("indentationOnNewline", pattern = """^([^\.]+)\.after\.inv\.kt.*$""", testMethod = "doNewlineTestWithInvert",
                  testClassName = "InvertedSettings")
        }

        testClass(javaClass<AbstractDiagnosticMessageTest>()) {
            model("diagnosticMessage")
        }

        testClass(javaClass<AbstractRenameTest>()) {
            model("refactoring/rename", extension = "test", singleClass = true)
        }

        testClass(javaClass<AbstractOutOfBlockModificationTest>()) {
            model("codeInsight/outOfBlock")
        }

        testClass(javaClass<AbstractDataFlowValueRenderingTest>()) {
            model("dataFlowValueRendering")
        }

        testClass(javaClass<AbstractJavaToKotlinCopyPasteConversionTest>()) {
            model("copyPaste/conversion", extension = "java")
        }

        testClass(javaClass<AbstractInsertImportOnPasteTest>()) {
            model("copyPaste/imports", pattern = """^([^\.]+)\.kt$""", testMethod = "doTestCopy", testClassName = "Copy", recursive = false)
            model("copyPaste/imports", pattern = """^([^\.]+)\.kt$""", testMethod = "doTestCut", testClassName = "Cut", recursive = false)
        }

        testClass(javaClass<AbstractLineMarkersTest>()) {
            model("codeInsight/lineMarker")
        }

        testClass(javaClass<AbstractShortenRefsTest>()) {
            model("shortenRefs", pattern = """^([^\.]+)\.kt$""")
        }

        testClass(javaClass<AbstractCompiledKotlinInJavaCompletionTest>()) {
            model("completion/injava", extension = "java")
        }

        testClass(javaClass<AbstractKotlinSourceInJavaCompletionTest>()) {
            model("completion/injava", extension = "java")
        }

        testClass(javaClass<AbstractSmartSelectionTest>()) {
            model("smartSelection", testMethod = "doTestSmartSelection", pattern = """^([^\.]+)\.kt$""")
        }

        testClass(javaClass<AbstractKotlinFileStructureTest>()) {
            model("structureView/fileStructure", pattern = """^([^\.]+)\.kt$""")
        }

        testClass(javaClass<AbstractExpressionSelectionTest>()) {
            model("expressionSelection", testMethod = "doTestExpressionSelection", pattern = """^([^\.]+)\.kt$""")
        }

        testClass(javaClass<AbstractDecompiledTextTest>()) {
            model("decompiler/decompiledText", pattern = """^([^\.]+)$""")
        }

        testClass(javaClass<AbstractOptimizeImportsTest>()) {
            model("editor/optimizeImports", extension = null, recursive = false)
        }

        testClass(javaClass<AbstractJetPositionManagerTest>()) {
            model("debugger/positionManager", recursive = false, extension = "kt", testClassName = "SingleFile")
            model("debugger/positionManager", recursive = false, extension = null, testClassName = "MultiFile")
        }

        testClass(javaClass<AbstractSmartStepIntoTest>()) {
            model("debugger/smartStepInto")
        }

        testClass(javaClass<AbstractKotlinSteppingTest>()) {
            model("debugger/tinyApp/src/stepInto/stepIntoAndSmartStepInto", testMethod = "doStepIntoTest", testClassName = "StepInto")
            model("debugger/tinyApp/src/stepInto/stepIntoAndSmartStepInto", testMethod = "doSmartStepIntoTest", testClassName = "SmartStepInto")
            model("debugger/tinyApp/src/stepInto/stepInto", testMethod = "doStepIntoTest", testClassName = "StepIntoOnly")
            model("debugger/tinyApp/src/filters", testMethod = "doStepIntoTest")
        }

        testClass(javaClass<AbstractKotlinEvaluateExpressionTest>()) {
            model("debugger/tinyApp/src/evaluate/singleBreakpoint", testMethod = "doSingleBreakpointTest")
            model("debugger/tinyApp/src/evaluate/multipleBreakpoints", testMethod = "doMultipleBreakpointsTest")
        }

        testClass(javaClass<AbstractStubBuilderTest>()) {
            model("stubs", extension = "kt")
        }

        testClass(javaClass<AbstractMultiFileJvmBasicCompletionTest>()) {
            model("completion/basic/multifile", extension = null, recursive = false)
        }

        testClass(javaClass<AbstractMultiFileHighlightingTest>()) {
            model("multiFileHighlighting", recursive = false)
        }

        testClass(javaClass<AbstractJetExtractionTest>()) {
            model("refactoring/introduceVariable", extension = "kt", testMethod = "doIntroduceVariableTest")
            model("refactoring/extractFunction", extension = "kt", testMethod = "doExtractFunctionTest")
        }

        testClass(javaClass<AbstractSelectExpressionForDebuggerTest>()) {
            model("debugger/selectExpression")
        }
    }

    testGroup("idea/tests", "compiler/testData") {
        testClass(javaClass<AbstractLazyResolveByStubTest>()) {
            model("loadJava/compiledKotlin")
        }
    }

    testGroup("j2k/tests/test", "j2k/tests/testData") {
        testClass(javaClass<AbstractJavaToKotlinConverterSingleFileTest>()) {
            model("fileOrElement", extension = "java")
        }
    }
    testGroup("j2k/tests/test", "j2k/tests/testData") {
        testClass(javaClass<AbstractJavaToKotlinConverterMultiFileTest>()) {
            model("multiFile", extension = null)
        }
    }
<<<<<<< HEAD
=======
    testGroup("j2k/tests/test", "j2k/tests/testData") {
        testClass(javaClass<AbstractJavaToKotlinConverterForWebDemoTest>()) {
            model("fileOrElement", extension = "java")
        }
    }
>>>>>>> be5c460b

    testGroup("jps-plugin/test", "jps-plugin/testData") {
        testClass(javaClass<AbstractIncrementalJpsTest>()) {
            model("incremental/circularDependency", extension = null, excludeParentDirs = true)
            model("incremental/pureKotlin", extension = null, excludeParentDirs = true)
        }
    }

    generateTestDataForReservedWords()

    testGroup("js/js.tests/test", "js/js.translator/testData") {
        testClass(javaClass<AbstractReservedWordTest>()) {
            model("reservedWords/cases")
        }
    }

    testGroup("js/js.tests/test", "compiler/testData") {
        testClass(javaClass<AbstractBridgeTest>()) {
            model("codegen/box/bridges", targetBackend = TargetBackend.JS)
        }
    }
}

private class TestGroup(val testsRoot: String, val testDataRoot: String) {
    fun testClass(
            baseTestClass: Class<out TestCase>,
            suiteTestClass: String = getDefaultSuiteTestClass(baseTestClass),
            init: TestClass.() -> Unit
    ) {
        val testClass = TestClass()
        testClass.init()

        TestGenerator(
                testsRoot,
                baseTestClass.getPackage()!!.getName()!!,
                suiteTestClass,
                baseTestClass,
                testClass.testModels
        ).generateAndSave()
    }

    inner class TestClass {
        val testModels = ArrayList<TestClassModel>()

        fun model(
                relativeRootPath: String,
                recursive: Boolean = true,
                excludeParentDirs: Boolean = false,
                extension: String? = "kt", // null string means dir (name without dot)
                pattern: String = if (extension == null) """^([^\.]+)$""" else "^(.+)\\.$extension\$",
                testMethod: String = "doTest",
                singleClass: Boolean = false,
                testClassName: String? = null,
                targetBackend: TargetBackend = TargetBackend.ANY
        ) {
            val rootFile = File(testDataRoot + "/" + relativeRootPath)
            val compiledPattern = Pattern.compile(pattern)
            val className = testClassName ?: TestGeneratorUtil.fileNameToJavaIdentifier(rootFile)
            testModels.add(if (singleClass)
                               SingleClassTestModel(rootFile, compiledPattern, testMethod, className, targetBackend)
                           else
                               SimpleTestClassModel(rootFile, recursive, excludeParentDirs, compiledPattern, testMethod, className, targetBackend))
        }
    }

}

private fun testGroup(testsRoot: String, testDataRoot: String, init: TestGroup.() -> Unit) {
    TestGroup(testsRoot, testDataRoot).init()
}

private fun getDefaultSuiteTestClass(baseTestClass:Class<*>): String {
    val baseName = baseTestClass.getSimpleName()
    if (!baseName.startsWith("Abstract")) {
        throw IllegalArgumentException("Doesn't start with \"Abstract\": $baseName")
    }
    return baseName.substring("Abstract".length) + "Generated"
}<|MERGE_RESOLUTION|>--- conflicted
+++ resolved
@@ -126,12 +126,8 @@
 import org.jetbrains.k2js.test.semantics.AbstractReservedWordTest
 import org.jetbrains.jet.resolve.AbstractReferenceResolveInJavaTest
 import org.jetbrains.k2js.test.semantics.AbstractBridgeTest
-<<<<<<< HEAD
-=======
 import org.jetbrains.jet.j2k.test.AbstractJavaToKotlinConverterMultiFileTest
-import org.jetbrains.jet.j2k.test.AbstractJavaToKotlinConverterForWebDemoTest
 import org.jetbrains.jet.plugin.decompiler.textBuilder.AbstractDecompiledTextTest
->>>>>>> be5c460b
 
 fun main(args: Array<String>) {
     System.setProperty("java.awt.headless", "true")
@@ -642,14 +638,6 @@
             model("multiFile", extension = null)
         }
     }
-<<<<<<< HEAD
-=======
-    testGroup("j2k/tests/test", "j2k/tests/testData") {
-        testClass(javaClass<AbstractJavaToKotlinConverterForWebDemoTest>()) {
-            model("fileOrElement", extension = "java")
-        }
-    }
->>>>>>> be5c460b
 
     testGroup("jps-plugin/test", "jps-plugin/testData") {
         testClass(javaClass<AbstractIncrementalJpsTest>()) {
