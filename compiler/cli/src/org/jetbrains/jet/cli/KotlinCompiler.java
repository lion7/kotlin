--- conflicted
+++ resolved
@@ -1,39 +1,29 @@
 package org.jetbrains.jet.cli;
 
-<<<<<<< HEAD
-import com.google.common.collect.Lists;
-=======
 import com.google.common.collect.*;
 import com.intellij.core.JavaCoreEnvironment;
->>>>>>> 00008655
 import com.intellij.openapi.Disposable;
 import com.intellij.openapi.project.Project;
 import com.intellij.openapi.util.io.FileUtil;
 import com.intellij.openapi.vfs.VirtualFile;
 import com.intellij.psi.PsiFile;
 import com.intellij.psi.PsiManager;
-<<<<<<< HEAD
-import org.jetbrains.jet.JetCoreEnvironment;
-=======
 import com.sampullara.cli.Args;
 import com.sampullara.cli.Argument;
->>>>>>> 00008655
 import org.jetbrains.jet.codegen.ClassFileFactory;
 import org.jetbrains.jet.codegen.GenerationState;
 import org.jetbrains.jet.lang.cfg.pseudocode.JetControlFlowDataTraceFactory;
 import org.jetbrains.jet.lang.diagnostics.Diagnostic;
-<<<<<<< HEAD
-=======
 import org.jetbrains.jet.lang.diagnostics.DiagnosticUtils;
 import org.jetbrains.jet.lang.diagnostics.DiagnosticWithTextRange;
 import org.jetbrains.jet.lang.diagnostics.Severity;
 import org.jetbrains.jet.lang.parsing.JetParserDefinition;
->>>>>>> 00008655
 import org.jetbrains.jet.lang.psi.JetFile;
 import org.jetbrains.jet.lang.psi.JetNamespace;
 import org.jetbrains.jet.lang.resolve.AnalyzingUtils;
 import org.jetbrains.jet.lang.resolve.BindingContext;
 import org.jetbrains.jet.lang.resolve.java.JavaDefaultImports;
+import org.jetbrains.jet.plugin.JetFileType;
 
 import java.io.File;
 import java.io.IOException;
@@ -71,7 +61,7 @@
             public void dispose() {
             }
         };
-        JetCoreEnvironment environment = new JetCoreEnvironment(root);
+        JavaCoreEnvironment environment = new JavaCoreEnvironment(root);
 
         File rtJar = initJdk();
         if (rtJar == null) return;
@@ -217,19 +207,7 @@
 
         if (rtJar == null || !rtJar.exists()) {
             System.out.print("No rt.jar found under JAVA_HOME=" + javaHome);
-<<<<<<< HEAD
-            return;
-        }
-
-        environment.addToClasspath(rtJar);
-
-        VirtualFile vFile = environment.getLocalFileSystem().findFileByPath(args [0]);
-        if (vFile == null) {
-            System.out.print("File not found: " + args[0]);
-            return;
-=======
             return null;
->>>>>>> 00008655
         }
         return rtJar;
     }
